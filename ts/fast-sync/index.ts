import { EventEmitter } from "events";
import TypedEmitter from 'typed-emitter';
import StorageManager from "@worldbrain/storex";
import {FastSyncReceiverChannel, FastSyncSenderChannel, FastSyncInfo, FastSyncProgress} from "./types";

export interface FastSyncSenderOptions {
    storageManager : StorageManager
    channel : FastSyncSenderChannel
    collections : string[]
}

export interface FastSyncEvents {
    prepared : (event : { syncInfo: FastSyncInfo }) => void
    progress : (event : { progress: FastSyncProgress }) => void
}

export class FastSyncSender {
    public events : TypedEmitter<FastSyncEvents> = new EventEmitter() as TypedEmitter<FastSyncEvents>
    private totalObjectsProcessed: number;
    
    constructor(private options : FastSyncSenderOptions) {
        this.totalObjectsProcessed = 0
    }
    
    async execute() {
        const { channel } = this.options

        const syncInfo = await getSyncInfo(this.options.storageManager)
        this.events.emit('prepared', { syncInfo })
        await channel.sendSyncInfo(syncInfo)

<<<<<<< HEAD
        this.events.emit('progress', {
            progress: { ...syncInfo, totalObjectsProcessed: this.totalObjectsProcessed}
        })

=======
        // console.log('sending batches')
>>>>>>> 3601bd66
        for (const collection of this.options.collections) {
            for await (const objects of streamObjectBatches(this.options.storageManager, collection)) {
                // console.log('sending batch')
                // console.log(channel)
                await channel.sendObjectBatch({ collection, objects })
                this.totalObjectsProcessed+=objects.length
                this.events.emit('progress',{
                    progress: { ...syncInfo, totalObjectsProcessed: this.totalObjectsProcessed }
                })
            }
        }
        await channel.finish()
    }
}

export class FastSyncReceiver {
    public events : TypedEmitter<FastSyncEvents> = new EventEmitter() as any
    private totalObjectsProcessed: number = 0

    constructor(private options : { storageManager : StorageManager, channel : FastSyncReceiverChannel }) {
    }

    async execute() {

        const syncInfo = await this.options.channel.receiveSyncInfo();
        this.events.emit('prepared',{syncInfo})

        // console.log('recv: entering loop')
        this.events.emit('progress', {
            progress: { ...syncInfo, totalObjectsProcessed: this.totalObjectsProcessed }
        })
        for await (const objectBatch of this.options.channel.streamObjectBatches()) {
            // console.log('recv: start iter')
            for (const object of objectBatch.objects) {
                await this.options.storageManager.collection(objectBatch.collection).createObject(object)
            }
            this.totalObjectsProcessed+=objectBatch.objects.length
            this.events.emit('progress',{
                progress: { ...syncInfo, totalObjectsProcessed: this.totalObjectsProcessed }
            })
            // console.log('recv: end iter')
        }
    }
}

async function getSyncInfo(storageManager : StorageManager) : Promise<FastSyncInfo> {
    let collectionCount = 0
    let objectCount = 0
    for (const [collectionName, collectionDefinition] of Object.entries(storageManager.registry.collections)) {
        collectionCount += 1
        objectCount += await storageManager.collection(collectionName).countObjects({})
    }
    return { collectionCount, objectCount }
}

async function* streamObjectBatches(storageManager : StorageManager, collection : string) : AsyncIterableIterator<any[]> {
    // const pkIndex = storageManager.registry.collections[collection]
    // if (typeof pkIndex !== 'string') {
    //     throw new Error(`Only simple PK indices are supported for now (colllection: ${collection})`)
    // }

    for (const object of await storageManager.collection(collection).findObjects({})) {
        yield [object]
    }
}<|MERGE_RESOLUTION|>--- conflicted
+++ resolved
@@ -29,14 +29,10 @@
         this.events.emit('prepared', { syncInfo })
         await channel.sendSyncInfo(syncInfo)
 
-<<<<<<< HEAD
         this.events.emit('progress', {
             progress: { ...syncInfo, totalObjectsProcessed: this.totalObjectsProcessed}
         })
-
-=======
         // console.log('sending batches')
->>>>>>> 3601bd66
         for (const collection of this.options.collections) {
             for await (const objects of streamObjectBatches(this.options.storageManager, collection)) {
                 // console.log('sending batch')
