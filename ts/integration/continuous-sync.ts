import { EventEmitter } from 'events'
import StorageManager from '@worldbrain/storex'
import { SharedSyncLog } from '../shared-sync-log'
import { reconcileSyncLog } from '../reconciliation'
import {
    doSync,
    SyncPreSendProcessor,
    SyncSerializer,
    SyncEvents,
    SyncPostReceiveProcessor,
    SyncOptions,
    SyncReturnValue,
} from '../'
import { ClientSyncLogStorage } from '../client-sync-log'
import { RecurringTask } from '../utils/recurring-task'
import { SyncSettingsStore } from './settings'

export interface ContinuousSyncDependencies {
    auth: { getUserId(): Promise<number | string | null> }
    storageManager: StorageManager
    clientSyncLog: ClientSyncLogStorage
    getSharedSyncLog: () => Promise<SharedSyncLog>
    settingStore: SyncSettingsStore
    frequencyInMs?: number
    batchSize?: number
    singleBatch?: boolean
    debug?: boolean
    toggleSyncLogging: ((enabled: true, deviceId: string | number) => void) &
    ((enabled: false) => void)
}

export class ContinuousSync {
    public recurringIncrementalSyncTask?: RecurringTask<Partial<SyncOptions>, SyncReturnValue | void>
    public deviceId?: number | string
    public enabled = false
    public debug: boolean
    public runningSync: Promise<void> | null = null


    constructor(private dependencies: ContinuousSyncDependencies) {
        this.debug = !!dependencies.debug
    }

    async setup() {
        const enabled = await this.dependencies.settingStore.retrieveSetting(
            'continuousSyncEnabled',
        )
        if (!enabled) {
            return
        }

        this.deviceId = (await this.dependencies.settingStore.retrieveSetting(
            'deviceId',
        )) as string | number
        await this.setupContinuousSync()
    }

    async tearDown() {
        if (this.recurringIncrementalSyncTask) {
            this.recurringIncrementalSyncTask.stop()
        }
    }

    setupRecurringTask() {
        if (this.dependencies.frequencyInMs) {
            this.recurringIncrementalSyncTask = new RecurringTask(
                async (options?: Partial<SyncOptions> & { debug?: boolean }) => {
                    return this.maybeDoIncrementalSync(options)
                },
                {
                    intervalInMs: this.dependencies.frequencyInMs,
                    onError: () => { },
                },
            )
        }
    }

    async initDevice() {
        const userId = await this.dependencies.auth.getUserId()
        if (!userId) {
            throw new Error(
                `Cannot generate Sync device ID without being logged in`,
            )
        }

        const existingDeviceId = await this.dependencies.settingStore.retrieveSetting(
            'deviceId',
        )
        if (existingDeviceId) {
            this.deviceId = existingDeviceId as number | string
            return
        }

        const sharedSyncLog = await this.dependencies.getSharedSyncLog()
        const newDeviceId = await sharedSyncLog.createDeviceId({
            userId,
            sharedUntil: Date.now(),
        })
        await this.dependencies.settingStore.storeSetting(
            'deviceId',
            newDeviceId,
        )
        this.deviceId = newDeviceId
    }

    async enableContinuousSync() {
        await this.dependencies.settingStore.storeSetting(
            'continuousSyncEnabled',
            true,
        )
        await this.setupContinuousSync()
    }

    async setupContinuousSync() {
        if (!this.deviceId) {
            throw new Error(`Cannot set up continuous Sync without device id`)
        }

        this.dependencies.toggleSyncLogging(true, this.deviceId)
        this.enabled = true
        this.setupRecurringTask()
    }

    async forceIncrementalSync(options?: { debug?: boolean } & Partial<SyncOptions>): Promise<SyncReturnValue | void> {
        if (this.enabled) {
            if (this.recurringIncrementalSyncTask) {
                return this.recurringIncrementalSyncTask.forceRun(options)
            } else {
                return this.doIncrementalSync(options)
            }
        }
    }

    async maybeDoIncrementalSync(options?: { debug?: boolean }) {
        if (this.enabled) {
            return this.doIncrementalSync(options)
        }
    }

<<<<<<< HEAD
    async doIncrementalSync(options?: { debug?: boolean, prettifier?: (object: any) => string }) {
        options = options || {}
        const syncOptions = {
            ...await this.getSyncOptions(),
            ...options,
        }
        if (options?.debug) {
            syncOptions.syncEvents = new EventEmitter() as SyncEvents
            syncOptions.syncEvents.emit = ((name: string, event: any) => {
                console.log(`SYNC EVENT '${name}':`, options?.prettifier ? options.prettifier(event) : event)
                return true
            }) as any
=======
    async doIncrementalSync(options?: Partial<SyncOptions> & { debug?: boolean }) {
        if (this.runningSync) {
            return
>>>>>>> 86a545af
        }

        let resolveRunningSync: () => void
        this.runningSync = new Promise(resolve => resolveRunningSync = resolve)
        try {
            options = options || {}
            const syncOptions = {
                ...await this.getSyncOptions(),
                ...options,
            }
            if (options && options.debug) {
                syncOptions.syncEvents = new EventEmitter() as SyncEvents
                syncOptions.syncEvents.emit = ((name: string, event: any) => {
                    console.log(`SYNC EVENT '${name}':`, event)
                    return true
                }) as any
            }

            return doSync(syncOptions)
        } finally {
            this.runningSync = null
            resolveRunningSync!()
        }
    }

    async getSyncOptions(): Promise<SyncOptions> {
        const { auth } = this.dependencies
        const userId = await auth.getUserId()
        if (!userId) {
            throw new Error(`Cannot Sync without authenticated user`)
        }
        if (!this.deviceId) {
            throw new Error(`Cannot Sync without device ID`)
        }

        return {
            clientSyncLog: this.dependencies.clientSyncLog,
            sharedSyncLog: await this.dependencies.getSharedSyncLog(),
            storageManager: this.dependencies.storageManager,
            reconciler: reconcileSyncLog,
            now: Date.now(),
            userId,
            deviceId: this.deviceId,
            batchSize: this.dependencies.batchSize,
            singleBatch: this.dependencies.singleBatch,
            serializer: this.getSerializer() || undefined,
            preSend: this.getPreSendProcessor() || undefined,
            postReceive: this.getPostReceiveProcessor() || undefined,
        }
    }

    getPreSendProcessor(): SyncPreSendProcessor | void { }

    getPostReceiveProcessor(): SyncPostReceiveProcessor | void { }

    getSerializer(): SyncSerializer | void { }

    _debugLog(...args: any[]) {
        if (this.debug) {
            console['log']('Initial Sync -', ...args)
        }
    }
}<|MERGE_RESOLUTION|>--- conflicted
+++ resolved
@@ -137,38 +137,23 @@
         }
     }
 
-<<<<<<< HEAD
-    async doIncrementalSync(options?: { debug?: boolean, prettifier?: (object: any) => string }) {
+    async doIncrementalSync(options?: Partial<SyncOptions> & { debug?: boolean, prettifier?: (object: any) => string }) {
         options = options || {}
-        const syncOptions = {
-            ...await this.getSyncOptions(),
-            ...options,
-        }
-        if (options?.debug) {
-            syncOptions.syncEvents = new EventEmitter() as SyncEvents
-            syncOptions.syncEvents.emit = ((name: string, event: any) => {
-                console.log(`SYNC EVENT '${name}':`, options?.prettifier ? options.prettifier(event) : event)
-                return true
-            }) as any
-=======
-    async doIncrementalSync(options?: Partial<SyncOptions> & { debug?: boolean }) {
         if (this.runningSync) {
             return
->>>>>>> 86a545af
         }
 
         let resolveRunningSync: () => void
         this.runningSync = new Promise(resolve => resolveRunningSync = resolve)
         try {
-            options = options || {}
             const syncOptions = {
                 ...await this.getSyncOptions(),
                 ...options,
             }
-            if (options && options.debug) {
+            if (options?.debug) {
                 syncOptions.syncEvents = new EventEmitter() as SyncEvents
                 syncOptions.syncEvents.emit = ((name: string, event: any) => {
-                    console.log(`SYNC EVENT '${name}':`, event)
+                    console.log(`SYNC EVENT '${name}':`, options?.prettifier ? options.prettifier(event) : event)
                     return true
                 }) as any
             }
